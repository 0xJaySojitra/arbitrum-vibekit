import type { Artifact } from '@a2a-js/sdk';
import {
  createDelegation,
  Implementation,
  toMetaMaskSmartAccount,
} from '@metamask/delegation-toolkit';
import { formatUnits, keccak256, parseUnits, toBytes } from 'viem';
import { privateKeyToAccount } from 'viem/accounts';
import { z } from 'zod';

import type {
  WorkflowContext,
  WorkflowPlugin,
  WorkflowState,
<<<<<<< HEAD
  PaymentSettlement,
} from '../../../src/workflows/types.js';
=======
} from '../../../src/workflow/types.js';
>>>>>>> 4c229b24

import { createClients } from './utils/clients.js';
import { requireFixturePaymentMessage, createPaymentRequirements } from './utils/payment.js';


// Constants
const USDAI_TOKEN = {
  address: '0x0a1a1a107e45b7ced86833863f482bc5f4ed82ef',
  decimals: 18,
} as const;
const PENDLE_SWAP = {
  address: '0x888888888889758F76e7103c6CbF23ABbF58F946',
  selector: '0x12599ac6',
  usdAiPool: '0x8e101c690390de722163d4dc3f76043bebbbcadd',
} as const;

// Hard-coded limit and delay for streaming iterations to allow workflow completion in tests
const STREAM_LIMIT = 3;
const STREAM_DELAY_MS = 1000;

// Agent wallet private key from environment
const agentPrivateKey = process.env['A2A_TEST_AGENT_NODE_PRIVATE_KEY'];
if (!agentPrivateKey) {
  throw new Error('A2A_TEST_AGENT_NODE_PRIVATE_KEY environment variable is required');
}

const plugin: WorkflowPlugin = {
  id: 'usdai-points-trading-strateg',
  name: 'USDAi Points Trading Strategy',
  description:
    'Trading strategy to provide USDai to Pendle liquidity pools in exchange for ALLO and APY',
  version: '1.0.0',

  inputSchema: z.object({}),

  async *execute(context: WorkflowContext): AsyncGenerator<WorkflowState, unknown, unknown> {
    // Status: Starting workflow
    console.log('[Workflow] execute() called, context:', context);

    yield {
      type: 'dispatch-response',
      parts: [
        {
          kind: 'data',
          data: {
            name: 'USDai Pendle Allo',
            subtitle: 'by @0xfarmer',
            tokenIconUri: 'https://example.com/token-icon.png',
            platformIconUri: 'https://example.com/pendle-icon.png',
            rewards: [
              { type: 'points', multiplier: 25, reward: 'Allo points' },
              { type: 'apy', percentage: 15, reward: 'APY' },
            ],
          },
        },
      ],
    };

    console.log('[Workflow] Yielding initial working status...');
    yield {
      type: 'status-update',
      message: 'Starting USDAi Points Trading Strategy workflow...',
    };
    console.log('[Workflow] Initial status yielded');

    // Create agents wallet
    console.log('[Workflow] Creating agent wallet...');
    const clients = createClients();
    const account = privateKeyToAccount(agentPrivateKey as `0x${string}`);
    console.log('[Workflow] Agent account address:', account.address);
    console.log('[Workflow] Calling toMetaMaskSmartAccount...');
    const agentsWallet = await toMetaMaskSmartAccount({
      client: clients.public,
      implementation: Implementation.Hybrid,
      deployParams: [account.address, [], [], []],
      deploySalt: '0x',
      signer: { account },
    });
    console.log('[Workflow] Agent smart account created:', agentsWallet.address);

    yield {
      type: 'artifact',
      artifact: {
        artifactId: 'strategy-input-display',
        name: 'strategy-input-display.json',
        description: 'Strategy input',
        parts: [
          {
            kind: 'data',
            data: {
              name: 'USDai Pendle Allo',
              subtitle: 'by @0xfarmer',
              token: 'USDAi',
              chains: [
                {
                  chainName: 'Arbitrum',
                  chainIconUri: 'https://example.com/arbitrum-icon.png',
                },
                {
                  chainName: 'Plasma',
                  chainIconUri: 'https://example.com/plasma-icon.png',
                },
              ],
              protocol: 'Pendle',
              tokenIconUri: 'https://example.com/token-icon.png',
              platformIconUri: 'https://example.com/pendle-icon.png',
              rewards: [
                { type: 'points', multiplier: 25, reward: 'Allo points' },
                { type: 'apy', percentage: 15, reward: 'APY' },
              ],
            },
          },
        ],
      },
    };

    // Request payment before collecting user strategy parameters
    console.log('[Workflow] Requesting payment for strategy execution (fixture)...');
    const paymentSettlement = (yield requireFixturePaymentMessage(
      'Payment required to execute strategy',
      createPaymentRequirements(account.address),
    )) as PaymentSettlement;

    // Request for initial parameters (wallet + amount) AFTER payment submission
    console.log('[Workflow] Pausing for user input (wallet + amount)...');
    const userWalletAndAmount = (yield {
      type: 'interrupted',
      reason: 'input-required',
      message: 'Please confirm the wallet and amount of USDai to be used for the strategy',
      inputSchema: z.object({
        walletAddress: z.templateLiteral(['0x', z.string()]),
        amount: z.string(),
      }),
    }) as { walletAddress: `0x${string}`; amount: string };

    console.log('[Workflow] User wallet and amount:');
    console.dir(userWalletAndAmount, { depth: null });

    yield {
      type: 'status-update',
      message: `Creating delegations for ${userWalletAndAmount.walletAddress} to supply ${userWalletAndAmount.amount} USDai...`,
    };

    // Construct delegations to sign
    const delegations = {
      approveUsdai: createDelegation({
        scope: {
          type: 'functionCall',
          targets: [USDAI_TOKEN.address],
          selectors: ['approve(address, uint256)'],
        },
        to: agentsWallet.address,
        from: userWalletAndAmount.walletAddress,
        environment: agentsWallet.environment,
      }),
      supplyPendle: createDelegation({
        scope: {
          type: 'functionCall',
          targets: [PENDLE_SWAP.address],
          selectors: [PENDLE_SWAP.selector],
        },
        to: agentsWallet.address,
        from: userWalletAndAmount.walletAddress,
        environment: agentsWallet.environment,
      }),
    };

    console.log('[Workflow] Delegations:');
    console.dir(delegations, { depth: null });

    yield {
      type: 'artifact',
      artifact: {
        artifactId: 'delegations-display',
        name: 'delegations-display.json',
        description: 'Delegations that need to be signed to the user',
        parts: [
          {
            kind: 'data',
            data: {
              delegationId: 'approveUsdai',
              name: 'Policy 1: USDai Approval',
              description:
                "This policy enables the agent to approve the user's USDai to be submitted to Pendle. You retain full control over your wallet and can revoke access at any time.",
              policy: 'USDai Approval: Unlimited',
            },
          },
          {
            kind: 'data',
            data: {
              delegationId: 'supplyPendle',
              name: 'Policy 2: Pendle Liquidity Supply',
              description:
                "This policy enables the agent to supply the user's USDai to Pendle. You retain full control over your wallet and can revoke access at any time.",
              policy: 'Pendle Liquidity Supply: Unlimited',
            },
          },
        ],
      },
    };

    // Return artifact for user to sign
    const configArtifact: Artifact = {
      artifactId: 'delegations-data',
      name: 'delegations-data.json',
      description: 'Delegations that need to be signed to the user',
      parts: [
        {
          kind: 'data',
          data: {
            id: 'approveUsdai',
            description: "Allow agent to approve user's USDai to be submitted to Pendle.",
            delegation: delegations.approveUsdai,
          },
        },
        {
          kind: 'data',
          data: {
            id: 'supplyPendle',
            description: "Allow agent to supply user's USDai to Pendle.",
            delegation: delegations.supplyPendle,
          },
        },
      ],
    };
    yield { type: 'artifact', artifact: configArtifact };

    // Wait for user to return signed delegations
    const userSignedDelegations = (yield {
      type: 'interrupted',
      reason: 'input-required',
      message: 'Please sign all delegations and submit them',
      inputSchema: z.object({
        delegations: z.array(z.object({ id: z.string(), signedDelegation: z.string() })),
      }),
      artifact: configArtifact, // Include the delegations artifact as preview
    }) as { delegations: Array<{ id: string; signedDelegation: `0x${string}` }> };

    console.log('[Workflow] User signed delegations:');
    console.dir(userSignedDelegations, { depth: null });

    yield {
      type: 'status-update',
      message: 'Signed delegations received. Simulating some work with progress updates...',
    };

    // Settle payment (fixture keeps logic simple, no real settlement side-effects)
    yield await paymentSettlement.settlePayment(
      'Payment completed. Thank you for using the USDAi Points Trading Strategy (fixture)!',
      true,
    );

    yield {
      type: 'artifact',
      artifact: {
        artifactId: 'strategy-dashboard-display',
        name: 'strategy-dashboard-display.json',
        description:
          'This strategy optimizes USDai Allopoints via Pendle LPs/PTs across Arbitrum and Plasma',
        parts: [
          {
            kind: 'data',
            data: {
              name: 'USDai Pendle Allo',
              curator: 'Curated by @0xfarmer',
              infoChip: 'USDai Allo Points',
              token: 'USDAi',
              chains: [
                {
                  chainName: 'Arbitrum',
                  chainIconUri: 'https://example.com/arbitrum-icon.png',
                },
                {
                  chainName: 'Plasma',
                  chainIconUri: 'https://example.com/plasma-icon.png',
                },
              ],
              protocol: 'Pendle',
              tokenIconUri: 'https://example.com/token-icon.png',
              platformIconUri: 'https://example.com/pendle-icon.png',
              rewards: [
                { type: 'points', multiplier: 25, reward: 'Allo points' },
                { type: 'apy', percentage: 15, reward: 'APY' },
              ],
              performance: {
                cumlativePoints: '12333',
                totalValueUsd: '510',
              },
            },
          },
        ],
      },
    };

    // Approve the USDAi if needed
    // const exactAmount = parseUnits(userWalletAndAmount.amount, USDAI_TOKEN.decimals);
    // const approveReciept = await approveTokenDirectStep(
    //   USDAI_TOKEN.address,
    //   exactAmount,
    //   usableDelegations.approveUsdai,
    //   agentsWallet,
    //   userWalletAndAmount.walletAddress,
    //   PENDLE_SWAP.address,
    //   clients,
    // );
    // if (approveReciept) {
    //   const usdAiApprovedArtifact: Artifact = {
    //     artifactId: 'transaction-executed',
    //     name: 'transaction-executed.json',
    //     description: 'A transaction was executed in behalf of the user',
    //     parts: [
    //       {
    //         kind: 'data',
    //         data: {
    //           transactionDescription: 'Approved USDai to be used by pendle swap',
    //           receiptHash: approveReciept.transactionHash,
    //           delegationSignatureUsed: [usableDelegations.approveUsdai.signature],
    //         },
    //       },
    //     ],
    //   };

    //   yield { type: 'artifact', artifact: usdAiApprovedArtifact };
    // } else {
    //   console.log('[Workflow] USDAi already approved...');
    // }

    const usdAiApprovedArtifact: Artifact = {
      artifactId: 'transaction-history-display',
      name: 'transaction-history-display.json',
      description: 'Transaction history for the strategy (streamed)',
      parts: [
        {
          kind: 'data',
          data: {
            type: 'Approval',
            timestamp: new Date().toISOString(),
            token: 'USDAi',
            amount: userWalletAndAmount.amount,
            receiptHash: keccak256(toBytes(Math.random().toString())),
            delegationsUsed: ['approveUsdai'],
          },
        },
      ],
    };
    yield { type: 'artifact', artifact: usdAiApprovedArtifact, append: true };

    yield {
      type: 'status-update',
      message: `Supplying liquidity for ${userWalletAndAmount.amount} USDai...`,
    };

    // Supply liquidity
    // const receipt = await executeSupplyUsdaiLiquidity(
    //   usableDelegations.supplyPendle,
    //   agentsWallet,
    //   userWalletAndAmount.walletAddress,
    //   clients,
    //   PENDLE_SWAP.address,
    //   PENDLE_SWAP.usdAiPool,
    //   USDAI_TOKEN.address,
    //   exactAmount,
    // );
    // const supplyLiquidityArtifact: Artifact = {
    //   artifactId: 'transaction-executed',
    //   name: 'transaction-executed.json',
    //   description: 'A transaction was executed in behalf of the user',
    //   parts: [
    //     {
    //       kind: 'text',
    //       text: JSON.stringify({
    //         transactionDescription: 'Supplied USDai to pendle swap',
    //         receiptHash: receipt.transactionHash,
    //         delegationSignatureUsed: [usableDelegations.supplyPendle.signature],
    //       }),
    //     },
    //   ],
    // };

    // Dashboard - Settings
    yield {
      type: 'artifact',
      artifact: {
        artifactId: 'strategy-settings-display',
        name: 'strategy-settings-display.json',
        description: 'Strategy settings',
        parts: [
          {
            kind: 'data',
            data: {
              name: 'USDai Pendle Allo',
              description:
                'Total funds allocated to this strategy . Can be modified to increase exposure',
              amount: formatUnits(
                parseUnits(userWalletAndAmount.amount, USDAI_TOKEN.decimals) / 2n,
                USDAI_TOKEN.decimals,
              ),
            },
          },
          {
            kind: 'data',
            data: {
              name: 'Max Daily Movements',
              description:
                'The total volume of assets the A I agent is permitted to transfer, swap, or reallocate within a 24-hour period.',
              amount: formatUnits(
                parseUnits(userWalletAndAmount.amount, USDAI_TOKEN.decimals) / 10n,
                USDAI_TOKEN.decimals,
              ),
            },
          },
          {
            kind: 'data',
            data: {
              name: 'Preferred Asset',
              description:
                "The agent will first use the preferred asset to implement the strategy, and if it's unavailable, it will swap from whitelisted assets to fulfill the need.",
              asset: 'USDAi',
            },
          },
        ],
      },
    };

    // Dashboard - Policies
    yield {
      type: 'artifact',
      artifact: {
        artifactId: 'strategy-policies-display',
        name: 'strategy-policies-display.json',
        description: 'Policies for the strategy',
        parts: [
          {
            kind: 'data',
            data: {
              delegationId: 'approveUsdai',
              name: 'Policy 1: USDai Approval',
              assets: ['USDAi'],
              amount: userWalletAndAmount.amount,
            },
          },
          {
            kind: 'data',
            data: {
              delegationId: 'supplyPendle',
              name: 'Policy 2: Pendle Liquidity Supply',
              assets: ['USDAi'],
              amount: userWalletAndAmount.amount,
            },
          },
        ],
      },
    };

    for (let i = 0; i < STREAM_LIMIT; i++) {
      // Dashboard - Transaction History
      const usdAiApprovedArtifact: Artifact = {
        artifactId: 'transaction-history-display',
        name: 'transaction-history-display.json',
        description: 'Transaction history for the strategy (streamed)',
        parts: [
          {
            kind: 'data',
            data: {
              type: 'Supply Liquidity',
              timestamp: new Date().toISOString(),
              token: 'USDAi',
              amount: formatUnits(
                parseUnits(userWalletAndAmount.amount, USDAI_TOKEN.decimals) / 20n,
                USDAI_TOKEN.decimals,
              ),
              protocol: 'Pendle',
              receiptHash: keccak256(toBytes(Math.random().toString())),
              delegationsUsed: ['supplyPendle'],
            },
          },
        ],
      };
      yield { type: 'artifact', artifact: usdAiApprovedArtifact, append: true };

      await new Promise((resolve) => setTimeout(resolve, STREAM_DELAY_MS));
    }

    // Allow the runtime to mark the task as completed
    return;
  },
};

export default plugin;<|MERGE_RESOLUTION|>--- conflicted
+++ resolved
@@ -12,12 +12,8 @@
   WorkflowContext,
   WorkflowPlugin,
   WorkflowState,
-<<<<<<< HEAD
   PaymentSettlement,
-} from '../../../src/workflows/types.js';
-=======
 } from '../../../src/workflow/types.js';
->>>>>>> 4c229b24
 
 import { createClients } from './utils/clients.js';
 import { requireFixturePaymentMessage, createPaymentRequirements } from './utils/payment.js';

export const chatAgents = [
  {
    id: "ember-aave" as const,
    name: "Lending",
    description: "AAVE lending agent",
    suggestedActions: [
      {
        title: "Deposit WETH",
        label: "to my balance",
        action: "Deposit WETH to my balance",
      },
      { title: "Check", label: "balance", action: "Check balance" },
    ],
  },
  // {
  //   id: "ember-camelot" as const,
  //   name: "Trading",
  //   description: "Camelot Swapping agent",
  //   suggestedActions: [
  //     {
  //       title: "Swap USDC for ETH",
  //       label: "on Arbitrum Network.",
  //       action: "Swap USDC for ETH tokens from Arbitrum to Arbitrum Network.",
  //     },
  //     {
  //       title: "Buy ARB",
  //       label: "on Arbitrum Network.",
  //       action: "Buy ARB token.",
  //     },
  //   ],
  // },
  // {
  //   id: "ember-lp" as const,
  //   name: "LPing",
  //   description: "Camelot Liquidity Provisioning agent",
  //   suggestedActions: [
  //     {
  //       title: "Provide Liquidity",
  //       label: "on Arbitrum Network.",
  //       action: "Provide Liquidity on Arbitrum Network.",
  //     },
  //     {
  //       title: "Check",
  //       label: "Liquidity positions",
  //       action: "Check Positions",
  //     },
  //   ],
  // },
  // {
  //   id: "ember-pendle" as const,
  //   name: "Pendle",
  //   description: "Test agent for Pendle",
  //   suggestedActions: [
  //     {
  //       title: "Deposit WETH",
  //       label: "to my balance",
  //       action: "Deposit WETH to my balance",
  //     },
  //     {
  //       title: "Check",
  //       label: "balance",
  //       action: "Check balance",
  //     },
  //   ],
  // },
  {
    id: "all" as const,
    name: "All agents",
    description: "All agents",
    suggestedActions: [
      {
        title: "What Agents",
        label: "are available?",
        action: "What Agents are available?",
      },
      {
        title: "What can Ember AI",
        label: "help me with?",
        action: "What can Ember AI help me with?",
      },
    ],
  },
] as const;

export const DEFAULT_SERVER_URLS = new Map<ChatAgentId, string>([
<<<<<<< HEAD
  ["ember-aave", "http://173.230.139.151:3010/sse"], // lending agent
  ["ember-camelot", "http://173.230.139.151:3011/sse"], // swapping agent
  ["ember-lp", "http://173.230.139.151:3012/sse"], // liquidity agent
  ["ember-pendle", "http://173.230.139.151:3013/sse"], // pendle agent
=======
  ["ember-aave", "http://lending-agent-no-wallet:3001/sse"],
  // ["ember-camelot", "http://swapping-agent-no-wallet:3002/sse"],
  // ["ember-lp", "http://173.230.139.151:3012/sse"],
  // ["ember-pendle", "http://173.230.139.151:3013/sse"],
>>>>>>> 46ef6e00
]);

export type ChatAgentId = (typeof chatAgents)[number]["id"];<|MERGE_RESOLUTION|>--- conflicted
+++ resolved
@@ -1,15 +1,15 @@
 export const chatAgents = [
   {
-    id: "ember-aave" as const,
-    name: "Lending",
-    description: "AAVE lending agent",
+    id: 'ember-aave' as const,
+    name: 'Lending',
+    description: 'AAVE lending agent',
     suggestedActions: [
       {
-        title: "Deposit WETH",
-        label: "to my balance",
-        action: "Deposit WETH to my balance",
+        title: 'Deposit WETH',
+        label: 'to my balance',
+        action: 'Deposit WETH to my balance',
       },
-      { title: "Check", label: "balance", action: "Check balance" },
+      { title: 'Check', label: 'balance', action: 'Check balance' },
     ],
   },
   // {
@@ -64,36 +64,29 @@
   //   ],
   // },
   {
-    id: "all" as const,
-    name: "All agents",
-    description: "All agents",
+    id: 'all' as const,
+    name: 'All agents',
+    description: 'All agents',
     suggestedActions: [
       {
-        title: "What Agents",
-        label: "are available?",
-        action: "What Agents are available?",
+        title: 'What Agents',
+        label: 'are available?',
+        action: 'What Agents are available?',
       },
       {
-        title: "What can Ember AI",
-        label: "help me with?",
-        action: "What can Ember AI help me with?",
+        title: 'What can Ember AI',
+        label: 'help me with?',
+        action: 'What can Ember AI help me with?',
       },
     ],
   },
 ] as const;
 
 export const DEFAULT_SERVER_URLS = new Map<ChatAgentId, string>([
-<<<<<<< HEAD
-  ["ember-aave", "http://173.230.139.151:3010/sse"], // lending agent
-  ["ember-camelot", "http://173.230.139.151:3011/sse"], // swapping agent
-  ["ember-lp", "http://173.230.139.151:3012/sse"], // liquidity agent
-  ["ember-pendle", "http://173.230.139.151:3013/sse"], // pendle agent
-=======
-  ["ember-aave", "http://lending-agent-no-wallet:3001/sse"],
+  ['ember-aave', 'http://lending-agent-no-wallet:3001/sse'],
   // ["ember-camelot", "http://swapping-agent-no-wallet:3002/sse"],
   // ["ember-lp", "http://173.230.139.151:3012/sse"],
   // ["ember-pendle", "http://173.230.139.151:3013/sse"],
->>>>>>> 46ef6e00
 ]);
 
-export type ChatAgentId = (typeof chatAgents)[number]["id"];+export type ChatAgentId = (typeof chatAgents)[number]['id'];
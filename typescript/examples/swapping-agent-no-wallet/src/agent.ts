import { promises as fs } from 'fs';
import path from 'path';
import { fileURLToPath } from 'url';

import { Client } from '@modelcontextprotocol/sdk/client/index.js';
import { StreamableHTTPClientTransport } from '@modelcontextprotocol/sdk/client/streamableHttp.js';
import { createProviderSelector, getAvailableProviders } from 'arbitrum-vibekit-core';
import {
  generateText,
  tool,
  type Tool,
  type CoreMessage,
  type ToolResultPart,
  type CoreUserMessage,
  type CoreAssistantMessage,
  type StepResult,
  type LanguageModelV1,
} from 'ai';
import { parseMcpToolResponsePayload } from 'arbitrum-vibekit-core';
import { type Address } from 'viem';
import { z } from 'zod';
import type { HandlerContext } from './agentToolHandlers.js';
import { handleSwapTokens, handleAskEncyclopedia } from './agentToolHandlers.js';

import * as chains from 'viem/chains';
import type { Chain } from 'viem/chains';
import type { Task } from '@google-a2a/types';
import { TaskState } from '@google-a2a/types';
import { GetTokensResponseSchema, type Token } from 'ember-api';

const providerSelector = createProviderSelector({
  openRouterApiKey: process.env.OPENROUTER_API_KEY,
  openaiApiKey: process.env.OPENAI_API_KEY,
  xaiApiKey: process.env.XAI_API_KEY,
  hyperbolicApiKey: process.env.HYPERBOLIC_API_KEY,
});

const availableProviders = getAvailableProviders(providerSelector);

if (availableProviders.length === 0) {
  throw new Error(
    'No AI providers configured. Please set at least one provider API key (OPENROUTER_API_KEY, OPENAI_API_KEY, XAI_API_KEY, or HYPERBOLIC_API_KEY).'
  );
}

const preferredProvider = process.env.AI_PROVIDER || availableProviders[0]!;

const selectedProvider = providerSelector[preferredProvider as keyof typeof providerSelector];

if (!selectedProvider) {
  throw new Error(
    `Preferred provider '${preferredProvider}' is not available. Available providers: ${availableProviders.join(', ')}`
  );
}

const modelOverride = process.env.AI_MODEL;

console.log(
  `Swapping Agent using provider: ${preferredProvider}` +
    (modelOverride ? ` (model: ${modelOverride})` : '')
);

const CHAIN_MAPPINGS = [
  { id: '1', names: ['ethereum', 'mainnet', 'eth'] },
  { id: '42161', names: ['arbitrum', 'arbitrum one', 'arb'] },
  { id: '10', names: ['optimism', 'op'] },
  { id: '137', names: ['polygon', 'matic'] },
  { id: '8453', names: ['base'] },
];

const __filename = fileURLToPath(import.meta.url);
const __dirname = path.dirname(__filename);

function logError(...args: unknown[]) {
  console.error(...args);
}

// Local tool schemas
const SwapTokensSchema = z.object({
  amount: z.string().describe('The amount of the token to swap'),
  fromToken: z.string().describe('The token symbol to swap from'),
  toToken: z.string().describe('The token symbol to swap to'),
  fromChain: z.string().optional().describe('The chain to swap from'),
  toChain: z.string().optional().describe('The chain to swap to'),
});

const AskEncyclopediaSchema = z.object({
  question: z.string().describe('Question about Camelot DEX'),
});

type SwappingToolSet = {
  swapTokens: Tool<typeof SwapTokensSchema, Task>;
  askEncyclopedia: Tool<
    typeof AskEncyclopediaSchema,
    Awaited<ReturnType<typeof handleAskEncyclopedia>>
  >;
};

interface ChainConfig {
  viemChain: Chain;
  quicknodeSegment: string;
}

const quicknodeSegments: Record<string, string> = {
  '1': '',
  '42161': 'arbitrum-mainnet',
  '10': 'optimism',
  '137': 'matic',
  '8453': 'base-mainnet',
};

export function getChainConfigById(chainId: string): ChainConfig {
  const numericChainId = parseInt(chainId, 10);
  if (isNaN(numericChainId)) {
    throw new Error(`Invalid chainId format: ${chainId}`);
  }

  const viemChain = Object.values(chains).find(
    chain => chain && typeof chain === 'object' && 'id' in chain && chain.id === numericChainId
  );

  if (!viemChain) {
    throw new Error(
      `Unsupported chainId: ${chainId}. Viem chain definition not found in imported chains.`
    );
  }

  const quicknodeSegment = quicknodeSegments[chainId];

  if (quicknodeSegment === undefined) {
    throw new Error(
      `Unsupported chainId: ${chainId}. QuickNode segment not configured in quicknodeSegments map.`
    );
  }

  return { viemChain: viemChain as Chain, quicknodeSegment };
}

export class Agent {
  private userAddress: Address | undefined;
  private quicknodeSubdomain: string;
  private quicknodeApiKey: string;
  private tokenMap: Record<string, Array<Token>> = {};
  private availableTokens: string[] = [];
  private conversationMap: Record<string, CoreMessage[]> = {};
  private mcpClient: Client | null = null;
  private toolSet: SwappingToolSet | null = null;
  private camelotContextContent: string = '';
  private provider: (model?: string) => LanguageModelV1;

  constructor(quicknodeSubdomain: string, quicknodeApiKey: string) {
    this.quicknodeSubdomain = quicknodeSubdomain;
    this.quicknodeApiKey = quicknodeApiKey;
    this.provider = selectedProvider!;

    // provider availability validated at module load time.
  }

  async log(...args: unknown[]) {
    console.error(...args);
  }

  private getHandlerContext(): HandlerContext {
    if (!this.mcpClient) {
      throw new Error('MCP Client not initialized!');
    }

    const context: HandlerContext = {
      mcpClient: this.mcpClient,
      tokenMap: this.tokenMap,
      userAddress: this.userAddress,
      log: this.log.bind(this),
      quicknodeSubdomain: this.quicknodeSubdomain,
      quicknodeApiKey: this.quicknodeApiKey,
      openRouterApiKey: process.env.OPENROUTER_API_KEY,
      camelotContextContent: this.camelotContextContent,
      provider: this.provider,
    };
    return context;
  }

  /**
   * Populate the internal tokenMap with generic tokens returned by the onchain-actions getTokens tool.
   * Duplicates (based on symbol + chainId) are ignored.
   */
  private populateGenericTokens(tokens: Token[]) {
    if (!tokens || tokens.length === 0) {
      this.log('No generic tokens provided to populateGenericTokens');
      return;
    }

    let addedCount = 0;

    tokens.forEach(token => {
      const symbol = token.symbol;

      if (!this.tokenMap[symbol]) {
        this.tokenMap[symbol] = [];
        this.availableTokens.push(symbol);
      }

      const existsOnChain = this.tokenMap[symbol]!.some(
        t => t.tokenUid.chainId === token.tokenUid.chainId
      );

      if (!existsOnChain) {
        this.tokenMap[symbol]!.push(token);
        addedCount++;
      }
    });

    this.log(
      `Added ${addedCount} generic tokens to the token map. Total tokens: ${this.availableTokens.length}`
    );

    // Debug: Log first 20 available tokens to help with debugging
    this.log('First 20 available tokens:', this.availableTokens.slice(0, 20).join(', '));
  }

  async init() {
    this.log('Initializing MCP client via HTTP...');
    try {
      this.mcpClient = new Client(
        { name: 'SwappingAgent', version: '1.0.0' },
        { capabilities: { tools: {}, resources: {}, prompts: {} } }
      );

      const emberEndpoint = process.env.EMBER_ENDPOINT;
      if (!emberEndpoint) {
        throw new Error('EMBER_ENDPOINT environment variable not set');
      }

      this.log(`Connecting to MCP server at ${emberEndpoint}`);

      const transport = new StreamableHTTPClientTransport(new URL(emberEndpoint));

      await this.mcpClient.connect(transport);
      this.log('MCP client connected successfully.');

      // Fetch supported tokens via MCP getTokens
      try {
        this.log('Fetching supported tokens via MCP getTokens...');

        const chainIds = CHAIN_MAPPINGS.map(mapping => mapping.id);
        const getTokensArgs = chainIds.length > 0 ? { chainIds } : {};

        const tokensResult = await this.mcpClient.callTool({
          name: 'getTokens',
          arguments: getTokensArgs,
        });

        const tokensResponse = parseMcpToolResponsePayload(tokensResult, GetTokensResponseSchema);
        this.populateGenericTokens(tokensResponse.tokens);
      } catch (err) {
        this.log('Failed to fetch generic tokens via getTokens:', err);
      }

      await this._loadCamelotDocumentation();

      this.toolSet = {
        swapTokens: tool({
          description: 'Swap or convert tokens.',
          parameters: SwapTokensSchema,
          execute: async args => {
            try {
              return await handleSwapTokens(args, this.getHandlerContext());
            } catch (error: unknown) {
              const errorMessage = error instanceof Error ? error.message : String(error);
              logError(`Error during swapTokens via toolSet: ${errorMessage}`);
              throw error;
            }
          },
        }),
        askEncyclopedia: tool({
          description:
            'Ask questions about Camelot DEX to get expert information about the protocol.',
          parameters: AskEncyclopediaSchema,
          execute: async args => {
            try {
              return await handleAskEncyclopedia(args, this.getHandlerContext());
            } catch (error: unknown) {
              const errorMessage = error instanceof Error ? error.message : String(error);
              logError(`Error during askEncyclopedia via toolSet: ${errorMessage}`);
              throw error;
            }
          },
        }),
      };
    } catch (error) {
      logError('Failed during agent initialization:', error);
      throw new Error('Agent initialization failed. Cannot proceed.');
    }

    this.log('Agent initialized. Available tokens loaded internally.');
  }

  async start() {
    await this.init();
    this.log('Agent started.');
  }

  async stop() {
    if (this.mcpClient) {
      this.log('Closing MCP client...');
      try {
        await this.mcpClient.close();
        this.log('MCP client closed.');
      } catch (error) {
        logError('Error closing MCP client:', error);
      }
    }
  }

  async processUserInput(userInput: string, userAddress: Address): Promise<Task> {
    if (!this.toolSet) {
      throw new Error('Agent not initialized. Call start() first.');
    }
    this.userAddress = userAddress;

    // Initialize conversation history for this user if not exists
    if (!this.conversationMap[userAddress]) {
      this.conversationMap[userAddress] = [
        {
          role: 'system',
          content: `You are an AI agent that provides access to blockchain swapping functionalities via Ember AI On-chain Actions. You use the tool "swapTokens" to swap or convert tokens. You can also answer questions about Camelot DEX using the "askEncyclopedia" tool.

Available actions:
- swapTokens: Only use if the user has provided the required parameters.
- askEncyclopedia: Use when the user asks questions about Camelot DEX.

<examples>
<example1>
<user>swap 1 ETH to USDC on Ethereum</user>
<parameters>
<amount>1</amount>
<fromToken>ETH</fromToken>
<toToken>USDC</toToken>
<toChain>Ethereum</toChain>
</parameters>
</example1>

<example2>
<user>sell 89 fartcoin</user>
<parameters>
<amount>89</amount>
<fromToken>fartcoin</fromToken>
</parameters>
*Note: Required "toToken" parameter is not provided. If it is not provided in the conversation history, you will need to ask the user for it.*
</example2>

<example3>
<user>Convert 10.5 USDC to ETH</user>
<parameters>
<amount>10.5</amount>
<fromToken>USDC</fromToken>
<toToken>ETH</toToken>
</parameters>
</example3>

<example4>
<user>Swap 100.076 arb on arbitrum for dog on base</user>
<parameters>
<amount>100.076</amount>
<fromToken>arb</fromToken>
<toToken>dog</toToken>
<fromChain>arbitrum</fromChain>
<toChain>base</toChain>
</parameters>
</example4>

<example5>
<user>What is Camelot's liquidity mining program?</user>
<tool_call> {"toolName": "askEncyclopedia", "args": { "question": "What is Camelot's liquidity mining program?" }} </tool_call>
</example5>
</examples>

Use relavant conversation history to obtain required tool parameters. Present the user with a list of tokens and chains they can swap from and to if provided by the tool response. Never respond in markdown, always use plain text. Never add links to your response. Do not suggest the user to ask questions. When an unknown error happens, do not try to guess the error reason.`,
        },
      ];
    }

    const conversationHistory = this.conversationMap[userAddress];
    const userMessage: CoreUserMessage = { role: 'user', content: userInput };
    conversationHistory.push(userMessage);

    try {
      this.log('Calling generateText with Vercel AI SDK...');
      const { response, text, finishReason } = await generateText({
<<<<<<< HEAD
        model: openrouter('x-ai/grok-3-mini'),
=======
        model: modelOverride ? this.provider(modelOverride) : this.provider(),
>>>>>>> d7704acf
        messages: conversationHistory,
        tools: this.toolSet,
        maxSteps: 10,
        onStepFinish: async (stepResult: StepResult<typeof this.toolSet>) => {
          this.log(`Step finished. Reason: ${stepResult.finishReason}`);
        },
      });
      this.log(`generateText finished. Reason: ${finishReason}`);

      response.messages.forEach((msg, index) => {
        if (msg.role === 'assistant' && Array.isArray(msg.content)) {
          msg.content.forEach(part => {
            if (part.type === 'tool-call') {
              this.log(`[LLM Request ${index}]: Tool Call - ${part.toolName}`);
            }
          });
        } else if (msg.role === 'tool') {
          if (Array.isArray(msg.content)) {
            msg.content.forEach((toolResult: ToolResultPart) => {
              this.log(`[Tool Result ${index} for ${toolResult.toolName} received]`);
            });
          }
        }
      });

      conversationHistory.push(...response.messages);

      const lastToolResultMessage = response.messages
        .slice()
        .reverse()
        .find(msg => msg.role === 'tool' && Array.isArray(msg.content));

      let processedToolResult: Task | null = null;

      if (
        lastToolResultMessage &&
        lastToolResultMessage.role === 'tool' &&
        Array.isArray(lastToolResultMessage.content)
      ) {
        const toolResultPart = lastToolResultMessage.content.find(
          part => part.type === 'tool-result'
        ) as ToolResultPart | undefined;

        if (toolResultPart) {
          this.log(`Processing tool result for ${toolResultPart.toolName} from response.messages`);
          if (toolResultPart.result != null) {
            processedToolResult = toolResultPart.result as Task;
            this.log(`Tool Result State: ${processedToolResult?.status?.state ?? 'N/A'}`);
            const firstPart = processedToolResult?.status?.message?.parts[0];
            const messageText = firstPart && firstPart.kind === 'text' ? firstPart.text : 'N/A';
            this.log(`Tool Result Message: ${messageText}`);
          } else {
            this.log('Tool result part content is null or undefined.');
          }
        } else {
          this.log('No tool-result part found in the last tool message.');
        }
      } else {
        this.log('No tool message found in the response.');
      }

      if (processedToolResult) {
        switch (processedToolResult.status.state) {
          case 'completed':
          case 'failed':
          case 'canceled':
            this.log(
              `Task finished with state ${processedToolResult.status.state}. Clearing conversation history.`
            );
            this.conversationMap[userAddress] = [];
            return processedToolResult;
          case 'input-required':
          case 'submitted':
          case 'working':
          case 'unknown':
            return processedToolResult;
          default:
            this.log(`Unexpected task state: ${processedToolResult.status.state}`);
            return {
              id: this.userAddress || 'unknown-user',
              contextId: `unknown-${Date.now()}`,
              kind: 'task',
              status: {
                state: TaskState.Failed,
                message: {
                  role: 'agent',
                  messageId: `msg-${Date.now()}`,
                  kind: 'message',
                  parts: [
                    {
                      kind: 'text',
                      text: `Agent encountered unexpected task state: ${processedToolResult.status.state}`,
                    },
                  ],
                },
              },
            };
        }
      }

      if (text) {
        this.log(
          'No specific tool task processed or returned. Returning final text response as completed task.'
        );
        return {
          id: this.userAddress || 'unknown-user',
          contextId: `text-response-${Date.now()}`,
          kind: 'task',
          status: {
            state: TaskState.Completed,
            message: {
              role: 'agent',
              messageId: `msg-${Date.now()}`,
              kind: 'message',
              parts: [{ kind: 'text', text: text }],
            },
          },
        };
      }

      throw new Error(
        'Agent processing failed: No tool result task processed and no final text response available.'
      );
    } catch (error) {
      const errorLog = `Error calling Vercel AI SDK generateText: ${error}`;
      logError(errorLog);
      const errorAssistantMessage: CoreAssistantMessage = {
        role: 'assistant',
        content: String(error),
      };
      conversationHistory.push(errorAssistantMessage);
      throw error;
    }
  }

  private async _loadCamelotDocumentation(): Promise<void> {
    const defaultDocsPath = path.resolve(__dirname, '../encyclopedia');
    const docsPath = defaultDocsPath;
    const filePaths = [path.join(docsPath, 'camelot-01.md')];
    let combinedContent = '';

    this.log(`Loading Camelot documentation from: ${docsPath}`);

    for (const filePath of filePaths) {
      try {
        const content = await fs.readFile(filePath, 'utf-8');
        combinedContent += `\n\n--- Content from ${path.basename(filePath)} ---\n\n${content}`;
        this.log(`Successfully loaded ${path.basename(filePath)}`);
      } catch (error) {
        logError(`Warning: Could not load or read Camelot documentation file ${filePath}:`, error);
        combinedContent += `\n\n--- Failed to load ${path.basename(filePath)} ---`;
      }
    }
    this.camelotContextContent = combinedContent;
    if (!this.camelotContextContent.trim()) {
      logError('Warning: Camelot documentation context is empty after loading attempts.');
    }
  }
}<|MERGE_RESOLUTION|>--- conflicted
+++ resolved
@@ -386,11 +386,7 @@
     try {
       this.log('Calling generateText with Vercel AI SDK...');
       const { response, text, finishReason } = await generateText({
-<<<<<<< HEAD
-        model: openrouter('x-ai/grok-3-mini'),
-=======
         model: modelOverride ? this.provider(modelOverride) : this.provider(),
->>>>>>> d7704acf
         messages: conversationHistory,
         tools: this.toolSet,
         maxSteps: 10,

import { promises as fs } from 'fs';
import path from 'path';
import { fileURLToPath } from 'url';

import { Client } from '@modelcontextprotocol/sdk/client/index.js';
import { StreamableHTTPClientTransport } from '@modelcontextprotocol/sdk/client/streamableHttp.js';
import { createOpenRouter } from '@openrouter/ai-sdk-provider';
import {
  generateText,
  tool,
  type Tool,
  type CoreMessage,
  type ToolResultPart,
  type CoreUserMessage,
  type CoreAssistantMessage,
  type StepResult,
} from 'ai';
import { parseMcpToolResponsePayload } from 'arbitrum-vibekit-core';
import { type Address } from 'viem';
import { z } from 'zod';
import type { HandlerContext } from './agentToolHandlers.js';
import { handleSwapTokens, handleAskEncyclopedia } from './agentToolHandlers.js';

import * as chains from 'viem/chains';
import type { Chain } from 'viem/chains';
import type { Task } from '@google-a2a/types';
import { TaskState } from '@google-a2a/types';
import {
  GetTokensResponseSchema,
  type Token,
} from 'ember-api';

const openrouter = createOpenRouter({
  apiKey: process.env.OPENROUTER_API_KEY,
});

const CHAIN_MAPPINGS = [
  { id: '1', names: ['ethereum', 'mainnet', 'eth'] },
  { id: '42161', names: ['arbitrum', 'arbitrum one', 'arb'] },
  { id: '10', names: ['optimism', 'op'] },
  { id: '137', names: ['polygon', 'matic'] },
  { id: '8453', names: ['base'] },
];

const __filename = fileURLToPath(import.meta.url);
const __dirname = path.dirname(__filename);

function logError(...args: unknown[]) {
  console.error(...args);
}

// Local tool schemas
const SwapTokensSchema = z.object({
  amount: z.string().describe('The amount of the token to swap'),
  fromToken: z.string().describe('The token symbol to swap from'),
  toToken: z.string().describe('The token symbol to swap to'),
  fromChain: z.string().optional().describe('The chain to swap from'),
  toChain: z.string().optional().describe('The chain to swap to'),
});

const AskEncyclopediaSchema = z.object({
  question: z.string().describe('Question about Camelot DEX'),
});

type SwappingToolSet = {
  swapTokens: Tool<typeof SwapTokensSchema, Task>;
  askEncyclopedia: Tool<
    typeof AskEncyclopediaSchema,
    Awaited<ReturnType<typeof handleAskEncyclopedia>>
  >;
};

interface ChainConfig {
  viemChain: Chain;
  quicknodeSegment: string;
}

const quicknodeSegments: Record<string, string> = {
  '1': '',
  '42161': 'arbitrum-mainnet',
  '10': 'optimism',
  '137': 'matic',
  '8453': 'base-mainnet',
};

export function getChainConfigById(chainId: string): ChainConfig {
  const numericChainId = parseInt(chainId, 10);
  if (isNaN(numericChainId)) {
    throw new Error(`Invalid chainId format: ${chainId}`);
  }

  const viemChain = Object.values(chains).find(
    chain => chain && typeof chain === 'object' && 'id' in chain && chain.id === numericChainId
  );

  if (!viemChain) {
    throw new Error(
      `Unsupported chainId: ${chainId}. Viem chain definition not found in imported chains.`
    );
  }

  const quicknodeSegment = quicknodeSegments[chainId];

  if (quicknodeSegment === undefined) {
    throw new Error(
      `Unsupported chainId: ${chainId}. QuickNode segment not configured in quicknodeSegments map.`
    );
  }

  return { viemChain: viemChain as Chain, quicknodeSegment };
}

export class Agent {
  private userAddress: Address | undefined;
  private quicknodeSubdomain: string;
  private quicknodeApiKey: string;
  private tokenMap: Record<string, Array<Token>> = {};
  private availableTokens: string[] = [];
  private conversationMap: Record<string, CoreMessage[]> = {};
  private mcpClient: Client | null = null;
  private toolSet: SwappingToolSet | null = null;
  private camelotContextContent: string = '';

  constructor(quicknodeSubdomain: string, quicknodeApiKey: string) {
    this.quicknodeSubdomain = quicknodeSubdomain;
    this.quicknodeApiKey = quicknodeApiKey;

    if (!process.env.OPENROUTER_API_KEY) {
      throw new Error('OPENROUTER_API_KEY not set!');
    }
  }

  async log(...args: unknown[]) {
    console.error(...args);
  }

  private getHandlerContext(): HandlerContext {
    if (!this.mcpClient) {
      throw new Error('MCP Client not initialized!');
    }

    const context: HandlerContext = {
      mcpClient: this.mcpClient,
      tokenMap: this.tokenMap,
      userAddress: this.userAddress,
      log: this.log.bind(this),
      quicknodeSubdomain: this.quicknodeSubdomain,
      quicknodeApiKey: this.quicknodeApiKey,
      openRouterApiKey: process.env.OPENROUTER_API_KEY,
      camelotContextContent: this.camelotContextContent,
    };
    return context;
  }

  /**
   * Populate the internal tokenMap with generic tokens returned by the onchain-actions getTokens tool.
   * Duplicates (based on symbol + chainId) are ignored.
   */
  private populateGenericTokens(tokens: Token[]) {
    if (!tokens || tokens.length === 0) {
      this.log('No generic tokens provided to populateGenericTokens');
      return;
    }

    let addedCount = 0;

    tokens.forEach(token => {
      const symbol = token.symbol;

      if (!this.tokenMap[symbol]) {
        this.tokenMap[symbol] = [];
        this.availableTokens.push(symbol);
      }

      const existsOnChain = this.tokenMap[symbol]!.some(
        t => t.tokenUid.chainId === token.tokenUid.chainId,
      );

      if (!existsOnChain) {
        this.tokenMap[symbol]!.push(token);
        addedCount++;
      }
    });

    this.log(`Added ${addedCount} generic tokens to the token map. Total tokens: ${this.availableTokens.length}`);
    
    // Debug: Log first 20 available tokens to help with debugging
    this.log('First 20 available tokens:', this.availableTokens.slice(0, 20).join(', '));
  }

  async init() {
    this.log('Initializing MCP client via HTTP...');
    try {
      this.mcpClient = new Client(
        { name: 'SwappingAgent', version: '1.0.0' },
        { capabilities: { tools: {}, resources: {}, prompts: {} } }
      );

      const emberEndpoint = process.env.EMBER_ENDPOINT;
      if (!emberEndpoint) {
        throw new Error('EMBER_ENDPOINT environment variable not set');
      }

      this.log(`Connecting to MCP server at ${emberEndpoint}`);

      const transport = new StreamableHTTPClientTransport(new URL(emberEndpoint));

      await this.mcpClient.connect(transport);
      this.log('MCP client connected successfully.');

      // Fetch supported tokens via MCP getTokens
      try {
        this.log('Fetching supported tokens via MCP getTokens...');

        const chainIds = CHAIN_MAPPINGS.map(mapping => mapping.id);
        const getTokensArgs = chainIds.length > 0 ? { chainIds } : {};

        const tokensResult = await this.mcpClient.callTool({
          name: 'getTokens',
          arguments: getTokensArgs,
        });

        const tokensResponse = parseMcpToolResponsePayload(tokensResult, GetTokensResponseSchema);
        this.populateGenericTokens(tokensResponse.tokens);
      } catch (err) {
        this.log('Failed to fetch generic tokens via getTokens:', err);
      }

      await this._loadCamelotDocumentation();

      this.toolSet = {
        swapTokens: tool({
          description: 'Swap or convert tokens.',
          parameters: SwapTokensSchema,
          execute: async args => {
            try {
              return await handleSwapTokens(args, this.getHandlerContext());
            } catch (error: unknown) {
              const errorMessage = error instanceof Error ? error.message : String(error);
              logError(`Error during swapTokens via toolSet: ${errorMessage}`);
              throw error;
            }
          },
        }),
        askEncyclopedia: tool({
          description:
            'Ask questions about Camelot DEX to get expert information about the protocol.',
          parameters: AskEncyclopediaSchema,
          execute: async args => {
            try {
              return await handleAskEncyclopedia(args, this.getHandlerContext());
            } catch (error: unknown) {
              const errorMessage = error instanceof Error ? error.message : String(error);
              logError(`Error during askEncyclopedia via toolSet: ${errorMessage}`);
              throw error;
            }
          },
        }),
      };
    } catch (error) {
      logError('Failed during agent initialization:', error);
      throw new Error('Agent initialization failed. Cannot proceed.');
    }

    this.log('Agent initialized. Available tokens loaded internally.');
  }

  async start() {
    await this.init();
    this.log('Agent started.');
  }

  async stop() {
    if (this.mcpClient) {
      this.log('Closing MCP client...');
      try {
        await this.mcpClient.close();
        this.log('MCP client closed.');
      } catch (error) {
        logError('Error closing MCP client:', error);
      }
    }
  }

  async processUserInput(userInput: string, userAddress: Address): Promise<Task> {
    if (!this.toolSet) {
      throw new Error('Agent not initialized. Call start() first.');
    }
    this.userAddress = userAddress;
    
    // Initialize conversation history for this user if not exists
    if (!this.conversationMap[userAddress]) {
      this.conversationMap[userAddress] = [
        {
          role: 'system',
          content: `You are an AI agent that provides access to blockchain swapping functionalities via Ember AI On-chain Actions. You use the tool "swapTokens" to swap or convert tokens. You can also answer questions about Camelot DEX using the "askEncyclopedia" tool.

Available actions:
- swapTokens: Only use if the user has provided the required parameters.
- askEncyclopedia: Use when the user asks questions about Camelot DEX.

<examples>
<example1>
<user>swap 1 ETH to USDC on Ethereum</user>
<parameters>
<amount>1</amount>
<fromToken>ETH</fromToken>
<toToken>USDC</toToken>
<toChain>Ethereum</toChain>
</parameters>
</example1>

<example2>
<user>sell 89 fartcoin</user>
<parameters>
<amount>89</amount>
<fromToken>fartcoin</fromToken>
</parameters>
*Note: Required "toToken" parameter is not provided. If it is not provided in the conversation history, you will need to ask the user for it.*
</example2>

<example3>
<user>Convert 10.5 USDC to ETH</user>
<parameters>
<amount>10.5</amount>
<fromToken>USDC</fromToken>
<toToken>ETH</toToken>
</parameters>
</example3>

<example4>
<user>Swap 100.076 arb on arbitrum for dog on base</user>
<parameters>
<amount>100.076</amount>
<fromToken>arb</fromToken>
<toToken>dog</toToken>
<fromChain>arbitrum</fromChain>
<toChain>base</toChain>
</parameters>
</example4>

<example5>
<user>What is Camelot's liquidity mining program?</user>
<tool_call> {"toolName": "askEncyclopedia", "args": { "question": "What is Camelot's liquidity mining program?" }} </tool_call>
</example5>
</examples>

Use relavant conversation history to obtain required tool parameters. Present the user with a list of tokens and chains they can swap from and to if provided by the tool response. Never respond in markdown, always use plain text. Never add links to your response. Do not suggest the user to ask questions. When an unknown error happens, do not try to guess the error reason.`,
        },
      ];
    }
    
    const conversationHistory = this.conversationMap[userAddress];
    const userMessage: CoreUserMessage = { role: 'user', content: userInput };
    conversationHistory.push(userMessage);

    try {
      this.log('Calling generateText with Vercel AI SDK...');
      const { response, text, finishReason } = await generateText({
<<<<<<< HEAD
        model: openrouter('deepseek/deepseek-chat-v3-0324:free'),
        messages: this.conversationHistory,
=======
        model: openrouter('google/gemini-2.5-flash-preview'),
        messages: conversationHistory,
>>>>>>> a0d63073
        tools: this.toolSet,
        maxSteps: 10,
        onStepFinish: async (stepResult: StepResult<typeof this.toolSet>) => {
          this.log(`Step finished. Reason: ${stepResult.finishReason}`);
        },
      });
      this.log(`generateText finished. Reason: ${finishReason}`);

      response.messages.forEach((msg, index) => {
        if (msg.role === 'assistant' && Array.isArray(msg.content)) {
          msg.content.forEach(part => {
            if (part.type === 'tool-call') {
              this.log(`[LLM Request ${index}]: Tool Call - ${part.toolName}`);
            }
          });
        } else if (msg.role === 'tool') {
          if (Array.isArray(msg.content)) {
            msg.content.forEach((toolResult: ToolResultPart) => {
              this.log(`[Tool Result ${index} for ${toolResult.toolName} received]`);
            });
          }
        }
      });

      conversationHistory.push(...response.messages);

      const lastToolResultMessage = response.messages
        .slice()
        .reverse()
        .find(msg => msg.role === 'tool' && Array.isArray(msg.content));

      let processedToolResult: Task | null = null;

      if (
        lastToolResultMessage &&
        lastToolResultMessage.role === 'tool' &&
        Array.isArray(lastToolResultMessage.content)
      ) {
        const toolResultPart = lastToolResultMessage.content.find(
          part => part.type === 'tool-result'
        ) as ToolResultPart | undefined;

        if (toolResultPart) {
          this.log(`Processing tool result for ${toolResultPart.toolName} from response.messages`);
          if (toolResultPart.result != null) {
            processedToolResult = toolResultPart.result as Task;
            this.log(`Tool Result State: ${processedToolResult?.status?.state ?? 'N/A'}`);
            const firstPart = processedToolResult?.status?.message?.parts[0];
            const messageText = firstPart && firstPart.kind === 'text' ? firstPart.text : 'N/A';
            this.log(`Tool Result Message: ${messageText}`);
          } else {
            this.log('Tool result part content is null or undefined.');
          }
        } else {
          this.log('No tool-result part found in the last tool message.');
        }
      } else {
        this.log('No tool message found in the response.');
      }

      if (processedToolResult) {
        switch (processedToolResult.status.state) {
          case 'completed':
          case 'failed':
          case 'canceled':
            this.log(
              `Task finished with state ${processedToolResult.status.state}. Clearing conversation history.`
            );
            this.conversationMap[userAddress] = [];
            return processedToolResult;
          case 'input-required':
          case 'submitted':
          case 'working':
          case 'unknown':
            return processedToolResult;
          default:
            this.log(`Unexpected task state: ${processedToolResult.status.state}`);
            return {
              id: this.userAddress || 'unknown-user',
              contextId: `unknown-${Date.now()}`,
              kind: 'task',
              status: {
                state: TaskState.Failed,
                message: {
                  role: 'agent',
                  messageId: `msg-${Date.now()}`,
                  kind: 'message',
                  parts: [
                    {
                      kind: 'text',
                      text: `Agent encountered unexpected task state: ${processedToolResult.status.state}`,
                    },
                  ],
                },
              },
            };
        }
      }

      if (text) {
        this.log(
          'No specific tool task processed or returned. Returning final text response as completed task.'
        );
        return {
          id: this.userAddress || 'unknown-user',
          contextId: `text-response-${Date.now()}`,
          kind: 'task',
          status: {
            state: TaskState.Completed,
            message: { 
              role: 'agent', 
              messageId: `msg-${Date.now()}`,
              kind: 'message',
              parts: [{ kind: 'text', text: text }] 
            },
          },
        };
      }

      throw new Error(
        'Agent processing failed: No tool result task processed and no final text response available.'
      );
    } catch (error) {
      const errorLog = `Error calling Vercel AI SDK generateText: ${error}`;
      logError(errorLog);
      const errorAssistantMessage: CoreAssistantMessage = {
        role: 'assistant',
        content: String(error),
      };
      conversationHistory.push(errorAssistantMessage);
      throw error;
    }
  }

  private async _loadCamelotDocumentation(): Promise<void> {
    const defaultDocsPath = path.resolve(__dirname, '../encyclopedia');
    const docsPath = defaultDocsPath;
    const filePaths = [path.join(docsPath, 'camelot-01.md')];
    let combinedContent = '';

    this.log(`Loading Camelot documentation from: ${docsPath}`);

    for (const filePath of filePaths) {
      try {
        const content = await fs.readFile(filePath, 'utf-8');
        combinedContent += `\n\n--- Content from ${path.basename(filePath)} ---\n\n${content}`;
        this.log(`Successfully loaded ${path.basename(filePath)}`);
      } catch (error) {
        logError(`Warning: Could not load or read Camelot documentation file ${filePath}:`, error);
        combinedContent += `\n\n--- Failed to load ${path.basename(filePath)} ---`;
      }
    }
    this.camelotContextContent = combinedContent;
    if (!this.camelotContextContent.trim()) {
      logError('Warning: Camelot documentation context is empty after loading attempts.');
    }
  }
}<|MERGE_RESOLUTION|>--- conflicted
+++ resolved
@@ -357,13 +357,8 @@
     try {
       this.log('Calling generateText with Vercel AI SDK...');
       const { response, text, finishReason } = await generateText({
-<<<<<<< HEAD
         model: openrouter('deepseek/deepseek-chat-v3-0324:free'),
-        messages: this.conversationHistory,
-=======
-        model: openrouter('google/gemini-2.5-flash-preview'),
         messages: conversationHistory,
->>>>>>> a0d63073
         tools: this.toolSet,
         maxSteps: 10,
         onStepFinish: async (stepResult: StepResult<typeof this.toolSet>) => {

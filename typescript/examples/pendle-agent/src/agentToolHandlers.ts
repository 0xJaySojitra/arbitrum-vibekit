import { Client } from '@modelcontextprotocol/sdk/client/index.js';
import { type Task, type Artifact, type DataPart } from 'a2a-samples-js';
import {
  parseMcpToolResponsePayload,
  type TransactionArtifact,
<<<<<<< HEAD
} from 'arbitrum-vibekit-core';
import {
  validateTransactionPlans,
=======
} from 'arbitrum-vibekit';
import { TransactionPlansSchema} from 'ember-schemas';
import { 
  type SwapTokensArgs,
  type SwapTokensParams,
  type PendleSwapPreview,
>>>>>>> 94ff00cf
  type TransactionPlan,
} from 'ember-schemas';
import { z } from 'zod';

export type TokenInfo = {
  chainId: string;
  address: string;
};

// Schema to validate swapTokens tool response
const SwapResponseSchema = z.object({
  chainId: z.string(),
  transactions: TransactionPlansSchema,
});

export interface HandlerContext {
  mcpClient: Client;
  tokenMap: Record<string, TokenInfo[]>;
  userAddress: string;
  executeAction: (actionName: string, transactions: TransactionPlan[]) => Promise<string>;
  log: (...args: unknown[]) => void;
  quicknodeSubdomain: string;
  quicknodeApiKey: string;
}

function findTokensCaseInsensitive(
  tokenMap: Record<string, TokenInfo[]>,
  tokenName: string
): TokenInfo[] {
  const lowerCaseTokenName = tokenName.toLowerCase();
  for (const key in tokenMap) {
    if (key.toLowerCase() === lowerCaseTokenName) {
      const tokens = tokenMap[key];
      if (tokens) {
        return tokens;
      }
    }
  }
  return [];
}

const chainMappings = [
  { id: '1', name: 'Ethereum', aliases: ['mainnet'] },
  { id: '42161', name: 'Arbitrum One', aliases: ['arbitrum'] },
  { id: '10', name: 'Optimism', aliases: [] },
  { id: '137', name: 'Polygon', aliases: ['matic'] },
  { id: '8453', name: 'Base', aliases: [] },
];

function mapChainNameToId(chainName: string): string | undefined {
  const normalized = chainName.toLowerCase();
  const found = chainMappings.find(
    mapping => mapping.name.toLowerCase() === normalized || mapping.aliases.includes(normalized)
  );
  return found?.id;
}

function mapChainIdToName(chainId: string): string {
  const found = chainMappings.find(mapping => mapping.id === chainId);
  return found?.name || chainId;
}

function findTokenDetail(
  tokenName: string,
  optionalChainName: string | undefined,
  tokenMap: Record<string, TokenInfo[]>
): TokenInfo | string {
  const tokens = findTokensCaseInsensitive(tokenMap, tokenName);
  if (tokens.length === 0) {
    throw new Error(`Token ${tokenName} not supported.`);
  }

  let tokenDetail: TokenInfo | undefined;

  if (optionalChainName) {
    const chainId = mapChainNameToId(optionalChainName);
    if (!chainId) {
      throw new Error(`Chain name ${optionalChainName} is not recognized.`);
    }
    tokenDetail = tokens.find(token => token.chainId === chainId);
    if (!tokenDetail) {
      throw new Error(
        `Token ${tokenName} not supported on chain ${optionalChainName}. Available chains: ${tokens.map(t => mapChainIdToName(t.chainId)).join(', ')}`
      );
    }
  } else {
    if (tokens.length > 1) {
      const chainList = tokens
        .map((t, idx) => `${idx + 1}. ${mapChainIdToName(t.chainId)}`)
        .join('\n');
      return `Multiple chains supported for ${tokenName}:\n${chainList}\nPlease specify the 'chain' parameter.`;
    }
    tokenDetail = tokens[0];
  }

  if (!tokenDetail) {
    throw new Error(
      `Could not resolve token details for ${tokenName} ${optionalChainName ? 'on chain ' + optionalChainName : ''}.`
    );
  }

  return tokenDetail;
}

export async function handleSwapTokens(
  params: SwapTokensArgs,
  context: HandlerContext
): Promise<Task> {
  const { fromToken, toToken, amount, fromChain, toChain } = params;

  let effectiveChainName: string | undefined = fromChain;
  if (fromChain && toChain && fromChain !== toChain) {
    return {
      id: context.userAddress,
      status: {
        state: 'failed',
        message: { role: 'agent', parts: [{ type: 'text', text: 'Pendle swaps must occur on a single chain. fromChain and toChain must match if both are provided.' }] },
      },
      artifacts: [],
    };
  }
  if (!effectiveChainName && toChain) {
    effectiveChainName = toChain;
  }

  const fromTokenResult = findTokenDetail(fromToken, effectiveChainName, context.tokenMap);
  if (typeof fromTokenResult === 'string') {
    return {
      id: context.userAddress,
      status: { state: 'failed', message: { role: 'agent', parts: [{ type: 'text', text: fromTokenResult }] } },
      artifacts: [],
    };
  }

  const toTokenChainName = toChain || mapChainIdToName(fromTokenResult.chainId);
  if (effectiveChainName && toTokenChainName.toLowerCase() !== effectiveChainName.toLowerCase() && toChain) {
    // Chain mismatch detected but this is handled later in the cross-chain validation
    // No immediate action needed here
  } else if (!effectiveChainName) {
    effectiveChainName = mapChainIdToName(fromTokenResult.chainId);
  }

  const toTokenResult = findTokenDetail(toToken, toTokenChainName, context.tokenMap);
  if (typeof toTokenResult === 'string') {
    return {
      id: context.userAddress,
      status: { state: 'failed', message: { role: 'agent', parts: [{ type: 'text', text: toTokenResult }] } },
      artifacts: [],
    };
  }

  if (fromTokenResult.chainId !== toTokenResult.chainId) {
    return {
      id: context.userAddress,
      status: {
        state: 'failed',
        message: {
          role: 'agent',
          parts: [
            {
              type: 'text',
              text: `Cannot swap tokens across different chains. From token chain: ${mapChainIdToName(fromTokenResult.chainId)}, To token chain: ${mapChainIdToName(toTokenResult.chainId)}.`,
            },
          ],
        },
      },
      artifacts: [],
    };
  }

  const swapParamsForMcp: SwapTokensParams = {
    fromTokenAddress: fromTokenResult.address,
    fromTokenChainId: fromTokenResult.chainId,
    toTokenAddress: toTokenResult.address,
    toTokenChainId: toTokenResult.chainId,
    amount: amount,
    userAddress: context.userAddress,
  };

  const mcpResponse = await context.mcpClient.callTool({
    name: 'swapTokens',
    arguments: swapParamsForMcp,
  });

  // Parse and validate tool response with Zod
  const parsedData = parseMcpToolResponsePayload(mcpResponse, SwapResponseSchema);
  const { chainId, transactions } = parsedData;

  const preview: PendleSwapPreview = {
    fromTokenName: fromToken,
    toTokenName: toToken,
    humanReadableAmount: amount,
    chainName: effectiveChainName || mapChainIdToName(fromTokenResult.chainId),
    parsedChainId: chainId,
  };

  const artifactContent: TransactionArtifact<PendleSwapPreview> = {
    txPlan: transactions,
    txPreview: preview,
  };

  const dataPart: DataPart = {
    type: 'data',
    data: { ...artifactContent },
  };

  const artifact: Artifact = {
    name: 'swap-transaction-plan',
    parts: [dataPart],
  };

  return {
    id: context.userAddress,
    status: {
      state: 'completed',
      message: {
        role: 'agent',
        parts: [
          {
            type: 'text',
            text: `Swap transaction plan prepared (${transactions.length} txs). Please review and execute.`,
          },
        ],
      },
    },
    artifacts: [artifact],
  };
}<|MERGE_RESOLUTION|>--- conflicted
+++ resolved
@@ -1,20 +1,11 @@
 import { Client } from '@modelcontextprotocol/sdk/client/index.js';
 import { type Task, type Artifact, type DataPart } from 'a2a-samples-js';
+import { parseMcpToolResponsePayload, type TransactionArtifact } from 'arbitrum-vibekit-core';
+import { TransactionPlansSchema } from 'ember-schemas';
 import {
-  parseMcpToolResponsePayload,
-  type TransactionArtifact,
-<<<<<<< HEAD
-} from 'arbitrum-vibekit-core';
-import {
-  validateTransactionPlans,
-=======
-} from 'arbitrum-vibekit';
-import { TransactionPlansSchema} from 'ember-schemas';
-import { 
   type SwapTokensArgs,
   type SwapTokensParams,
   type PendleSwapPreview,
->>>>>>> 94ff00cf
   type TransactionPlan,
 } from 'ember-schemas';
 import { z } from 'zod';
@@ -131,7 +122,15 @@
       id: context.userAddress,
       status: {
         state: 'failed',
-        message: { role: 'agent', parts: [{ type: 'text', text: 'Pendle swaps must occur on a single chain. fromChain and toChain must match if both are provided.' }] },
+        message: {
+          role: 'agent',
+          parts: [
+            {
+              type: 'text',
+              text: 'Pendle swaps must occur on a single chain. fromChain and toChain must match if both are provided.',
+            },
+          ],
+        },
       },
       artifacts: [],
     };
@@ -144,13 +143,20 @@
   if (typeof fromTokenResult === 'string') {
     return {
       id: context.userAddress,
-      status: { state: 'failed', message: { role: 'agent', parts: [{ type: 'text', text: fromTokenResult }] } },
+      status: {
+        state: 'failed',
+        message: { role: 'agent', parts: [{ type: 'text', text: fromTokenResult }] },
+      },
       artifacts: [],
     };
   }
 
   const toTokenChainName = toChain || mapChainIdToName(fromTokenResult.chainId);
-  if (effectiveChainName && toTokenChainName.toLowerCase() !== effectiveChainName.toLowerCase() && toChain) {
+  if (
+    effectiveChainName &&
+    toTokenChainName.toLowerCase() !== effectiveChainName.toLowerCase() &&
+    toChain
+  ) {
     // Chain mismatch detected but this is handled later in the cross-chain validation
     // No immediate action needed here
   } else if (!effectiveChainName) {
@@ -161,7 +167,10 @@
   if (typeof toTokenResult === 'string') {
     return {
       id: context.userAddress,
-      status: { state: 'failed', message: { role: 'agent', parts: [{ type: 'text', text: toTokenResult }] } },
+      status: {
+        state: 'failed',
+        message: { role: 'agent', parts: [{ type: 'text', text: toTokenResult }] },
+      },
       artifacts: [],
     };
   }

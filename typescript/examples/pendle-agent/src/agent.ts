--- conflicted
+++ resolved
@@ -645,11 +645,7 @@
     try {
       this.log('Calling generateText with Vercel AI SDK...');
       const { response, text, finishReason } = await generateText({
-<<<<<<< HEAD
-        model: openrouter('x-ai/grok-3-mini'),
-=======
         model: modelOverride ? selectedProvider!(modelOverride) : selectedProvider!(),
->>>>>>> d7704acf
         messages: this.conversationHistory,
         tools: this.toolSet,
         maxSteps: 10,

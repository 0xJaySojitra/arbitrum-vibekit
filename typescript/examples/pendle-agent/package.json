{
  "name": "pendle-agent-example",
  "version": "1.0.0",
  "description": "Ember On-chain Actions Pendle Agent Example",
  "type": "module",
  "main": "dist/index.js",
  "scripts": {
    "build": "tsc --build",
    "lint": "eslint --ext .ts,.tsx src",
    "lint:fix": "eslint --ext .ts,.tsx src --fix",
    "dev": "tsx src/index.ts",
    "start": "node dist/index.js",
    "test": "pnpm --filter arbitrum-vibekit build && pnpm --filter ember-schemas build && pnpm --filter test-utils build && NODE_OPTIONS=\"--no-warnings\" mocha --require tsx --require mocha-suppress-logs --exit --config ../../.mocharc.json 'test/**/*.test.ts'",
    "test:ts": "tsc --project tsconfig.test.json",
    "inspect:npx": "pnpm run build && npx -y @modelcontextprotocol/inspector node ./dist/index.js",
    "docker:build": "docker build -t pendle-agent ../../",
    "docker:run": "docker run --env-file .env -p 3001:3001 pendle-agent",
    "docker:compose:up": "docker compose up --build --no-log-prefix",
    "docker:compose:build": "docker compose build --no-cache",
    "docker:compose:down": "docker compose down",
    "format": "prettier --write \"src/**/*.{ts,tsx,js,jsx}\" \"test/**/*.{ts,tsx,js,jsx}\"",
    "format:check": "prettier --check \"src/**/*.{ts,tsx,js,jsx}\" \"test/**/*.{ts,tsx,js,jsx}\""
  },
  "dependencies": {
    "a2a-samples-js": "workspace:*",
    "@modelcontextprotocol/sdk": "^1.10.0",
    "ember-mcp-tool-server": "workspace:*",
<<<<<<< HEAD
    "arbitrum-vibekit-core": "workspace:*",
=======
    "arbitrum-vibekit": "workspace:*",
    "ember-schemas": "workspace:*",
>>>>>>> 94ff00cf
    "@openrouter/ai-sdk-provider": "^0.4.5",
    "ai": "^4.3.2",
    "cors": "^2.8.5",
    "dotenv": "^16.3.1",
    "express": "^4.21.2",
    "viem": "^2.26.3",
    "zod": "^3.22.4"
  },
  "devDependencies": {
    "@types/node": "^20.10.0",
    "@types/chai": "^4.3.20",
    "@types/mocha": "^10.0.10",
    "prettier": "^3.5.3",
    "typescript": "^5.3.2",
    "tsx": "^4.6.2",
    "cpx": "^1.5.0",
    "@types/cors": "^2.8.17",
    "@types/express": "^5.0.0",
    "chai": "^4.5.0",
    "mocha": "^10.8.2",
    "mocha-suppress-logs": "^0.3.1",
    "test-utils": "workspace:*"
  }
}<|MERGE_RESOLUTION|>--- conflicted
+++ resolved
@@ -25,12 +25,8 @@
     "a2a-samples-js": "workspace:*",
     "@modelcontextprotocol/sdk": "^1.10.0",
     "ember-mcp-tool-server": "workspace:*",
-<<<<<<< HEAD
     "arbitrum-vibekit-core": "workspace:*",
-=======
-    "arbitrum-vibekit": "workspace:*",
     "ember-schemas": "workspace:*",
->>>>>>> 94ff00cf
     "@openrouter/ai-sdk-provider": "^0.4.5",
     "ai": "^4.3.2",
     "cors": "^2.8.5",

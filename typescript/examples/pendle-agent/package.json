--- conflicted
+++ resolved
@@ -24,15 +24,10 @@
   "dependencies": {
     "@google-a2a/types": "workspace:*",
     "@modelcontextprotocol/sdk": "catalog:",
-    "@openrouter/ai-sdk-provider": "catalog:",
     "@openzeppelin/contracts": "^5.3.0",
     "ai": "catalog:",
     "arbitrum-vibekit-core": "workspace:*",
-<<<<<<< HEAD
     "ember-schemas": "workspace:*",
-    "ai": "^4.3.2",
-=======
->>>>>>> 1b161ba8
     "cors": "^2.8.5",
     "dotenv": "catalog:",
     "ember-api": "workspace:*",

--- conflicted
+++ resolved
@@ -44,9 +44,6 @@
   hyperbolicApiKey: process.env.HYPERBOLIC_API_KEY,
 });
 
-<<<<<<< HEAD
-const model = providers.openrouter!('x-ai/grok-3-mini');
-=======
 // Determine which providers are currently configured (based on provided API keys)
 const availableProviders = getAvailableProviders(providerSelector);
 
@@ -69,7 +66,6 @@
 
 // Optionally override model via AI_MODEL env var
 const modelOverride = process.env.AI_MODEL;
->>>>>>> d7704acf
 
 function logError(...args: unknown[]) {
   console.error(...args);

{
  "name": "@emberai/onchain-actions-registry",
  "version": "0.0.0",
  "description": "Registry for plugins compatible with Ember to execute DeFi actions.",
  "type": "module",
  "main": "dist/index.cjs",
  "module": "dist/index.mjs",
  "exports": {
    ".": {
      "import": {
        "types": "./dist/index.d.mts",
        "default": "./dist/index.mjs"
      },
      "require": {
        "types": "./dist/index.d.cts",
        "default": "./dist/index.cjs"
      }
    }
  },
  "files": [
    "dist"
  ],
  "sideEffects": false,
  "scripts": {
    "build": "tsdown",
    "lint": "eslint src",
    "lint:fix": "eslint src --fix",
    "format": "prettier --write \"src/**/*.ts\"",
    "test:ci": "echo \"No CI tests defined for ${npm_package_name}\""
  },
  "dependencies": {
    "@aave/contract-helpers": "^1.32.1",
    "@aave/math-utils": "^1.32.1",
    "@bgd-labs/aave-address-book": "^4.10.0",
    "ethers": "^5.7.2"
  },
  "peerDependencies": {
    "zod": "^3.0.0"
  },
  "devDependencies": {
    "@semantic-release/exec": "^7.1.0",
    "tsdown": "catalog:"
  },
  "license": "MIT",
  "publishConfig": {
    "access": "public",
    "tag": "next"
  },
  "repository": {
    "type": "git",
    "url": "git+https://github.com/EmberAGI/arbitrum-vibekit.git",
    "directory": "typescript/onchain-actions-plugins/registry"
<<<<<<< HEAD
  },
  "release": {
    "branches": [
      {
        "name": "next",
        "channel": "next",
        "prerelease": "next"
      },
      "main"
    ],
    "tagFormat": "@emberai/onchain-actions-registry@${version}",
    "plugins": [
      [
        "@semantic-release/commit-analyzer",
        {
          "preset": "conventionalcommits"
        }
      ],
      [
        "@semantic-release/release-notes-generator",
        {
          "preset": "conventionalcommits"
        }
      ],
      [
        "@semantic-release/npm",
        {
          "npmPublish": true,
          "pkgRoot": ".npm-publish"
        }
      ],
      [
        "@semantic-release/github",
        {}
      ]
    ]
=======
>>>>>>> 46438a6d
  }
}<|MERGE_RESOLUTION|>--- conflicted
+++ resolved
@@ -50,44 +50,5 @@
     "type": "git",
     "url": "git+https://github.com/EmberAGI/arbitrum-vibekit.git",
     "directory": "typescript/onchain-actions-plugins/registry"
-<<<<<<< HEAD
-  },
-  "release": {
-    "branches": [
-      {
-        "name": "next",
-        "channel": "next",
-        "prerelease": "next"
-      },
-      "main"
-    ],
-    "tagFormat": "@emberai/onchain-actions-registry@${version}",
-    "plugins": [
-      [
-        "@semantic-release/commit-analyzer",
-        {
-          "preset": "conventionalcommits"
-        }
-      ],
-      [
-        "@semantic-release/release-notes-generator",
-        {
-          "preset": "conventionalcommits"
-        }
-      ],
-      [
-        "@semantic-release/npm",
-        {
-          "npmPublish": true,
-          "pkgRoot": ".npm-publish"
-        }
-      ],
-      [
-        "@semantic-release/github",
-        {}
-      ]
-    ]
-=======
->>>>>>> 46438a6d
   }
 }
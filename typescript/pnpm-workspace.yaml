--- conflicted
+++ resolved
@@ -3,11 +3,7 @@
   - 'examples/*'
   - 'templates/*'
   - 'clients/*'
-<<<<<<< HEAD
-  - 'onchain-actions/*'
-=======
   - 'onchain-actions-plugins/**/*'
->>>>>>> 339d275d
 
 catalog:
   # Core dependencies

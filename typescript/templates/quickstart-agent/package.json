{
  "name": "quickstart-agent",
  "version": "1.0.0",
  "description": "Hello Quickstart Agent - A comprehensive example demonstrating all v2 framework features",
  "type": "module",
  "main": "dist/index.js",
  "scripts": {
    "build": "tsc --build",
    "dev": "tsx src/index.ts",
    "start": "node dist/index.js",
    "test": "NODE_OPTIONS=\"--no-warnings\" tsx node_modules/mocha/bin/mocha --exit --timeout 120000 'test/**/*.test.ts'",
    "test:watch": "NODE_OPTIONS=\"--no-warnings\" tsx node_modules/mocha/bin/mocha --watch --timeout 120000 'test/**/*.test.ts'",
    "test:run": "NODE_OPTIONS=\"--no-warnings\" tsx node_modules/mocha/bin/mocha --exit --timeout 120000 'test/**/*.test.ts'",
    "inspect:npx": "pnpm run build && npx -y @modelcontextprotocol/inspector node ./dist/index.js",
    "format": "prettier --write \"src/**/*.{ts,tsx,js,jsx}\"",
    "format:check": "prettier --check \"src/**/*.{ts,tsx,js,jsx}\""
  },
  "dependencies": {
<<<<<<< HEAD
    "@google-a2a/types": "github:google-a2a/A2A#path:types",
    "@modelcontextprotocol/sdk": "^1.5.0",
    "ai": "^4.3.2",
=======
    "@google-a2a/types": "workspace:*",
    "@modelcontextprotocol/sdk": "catalog:",
    "@openrouter/ai-sdk-provider": "catalog:",
    "ai": "catalog:",
>>>>>>> 1b161ba8
    "arbitrum-vibekit-core": "workspace:*",
    "cors": "^2.8.5",
    "dotenv": "catalog:",
    "express": "catalog:",
    "nanoid": "^5.0.7",
    "zod": "catalog:"
  },
  "devDependencies": {
    "@types/chai": "catalog:",
    "@types/cors": "^2.8.17",
    "@types/express": "^5.0.0",
    "@types/mocha": "catalog:",
    "@types/node": "catalog:",
    "@types/sinon": "^17.0.4",
    "chai": "catalog:",
    "mocha": "catalog:",
    "mocha-suppress-logs": "catalog:",
    "prettier": "catalog:",
    "sinon": "^20.0.0",
    "tsx": "catalog:",
    "typescript": "catalog:"
  }
}<|MERGE_RESOLUTION|>--- conflicted
+++ resolved
@@ -16,16 +16,9 @@
     "format:check": "prettier --check \"src/**/*.{ts,tsx,js,jsx}\""
   },
   "dependencies": {
-<<<<<<< HEAD
-    "@google-a2a/types": "github:google-a2a/A2A#path:types",
-    "@modelcontextprotocol/sdk": "^1.5.0",
-    "ai": "^4.3.2",
-=======
     "@google-a2a/types": "workspace:*",
     "@modelcontextprotocol/sdk": "catalog:",
-    "@openrouter/ai-sdk-provider": "catalog:",
     "ai": "catalog:",
->>>>>>> 1b161ba8
     "arbitrum-vibekit-core": "workspace:*",
     "cors": "^2.8.5",
     "dotenv": "catalog:",
